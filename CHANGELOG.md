--- conflicted
+++ resolved
@@ -1,18 +1,13 @@
-<<<<<<< HEAD
-## 3.0.0
-New features:
+## v3.0.0
+New features:
+- Add a signal generator capture device.
 - Optionally write wav header when outputting to file or stdout.
-=======
-## v3.0.0
-New features:
-- Add a signal generator capture device.
 Changes:
 - Filter pipeline steps take a list of channels to filter instead of a single one.
 
 ## v2.0.3
 Bugfixes:
 - MacOS: Fix using Aggregate devices for playback.
->>>>>>> e3df1eb6
 
 ## v2.0.2
 Bugfixes:
